import firedrake as fd
import fireshape as fs
import ROL
from pipe_PDEconstraint import NavierStokesSolver
from pipe_objective import PipeObjective

# setup problem
mesh = fd.Mesh("pipe.msh")
dim = mesh.topological_dimension()
if dim == 2:
    bbox = [(1.5, 12.), (0, 6.)]
    orders = [4, 4]
    levels = [4, 3]
    boundary_regularities = [2, 0]
    viscosity = fd.Constant(1/400.)
elif dim == 3:
    pass
    bbox = [(-0.5, 0.5), (-0.5, 5.5), (1.0, 15.)]
    orders = [2, 2, 3]
    levels = [1, 2, 4]
    boundary_regularities = [0, 0, 2]
    viscosity = fd.Constant(1/10.)
else:
    raise NotImplementedError
Q = fs.BsplineControlSpace(mesh, bbox, orders, levels,
                           boundary_regularities=boundary_regularities)
inner = fs.H1InnerProduct(Q)
q = fs.ControlVector(Q, inner)

# setup PDE constraint
e = NavierStokesSolver(Q.mesh_m, viscosity)

# save state variable evolution in file u.pvd
e.solve()
out = fd.File("u.pvd")


def cb(): return out.write(e.solution.split()[0])


cb()

# create PDEconstrained objective functional
J_ = PipeObjective(e, Q, cb=cb)
J = fs.ReducedObjective(J_, e)

# volume constraint


class VolumeFunctional(fs.ShapeObjective):
    def __init__(self, *args, **kwargs):
        super().__init__(*args, **kwargs)

        # physical mesh
        self.mesh_m = self.Q.mesh_m

    def value_form(self):
        # volume integral
        return fd.Constant(1.0) * fd.dx(domain=self.mesh_m)


vol = VolumeFunctional(Q)
initial_vol = vol.value(q, None)
econ = fs.EqualityConstraint([vol], target_value=[initial_vol])
emul = ROL.StdVector(1)

# ROL parameters
params_dict = {
    'General': {
        'Secant': {'Type': 'Limited-Memory BFGS',
                   'Maximum Storage': 5}},
    'Step': {
        'Type': 'Augmented Lagrangian',
        'Line Search': {'Descent Method': {
            'Type': 'Quasi-Newton Step'}
        },
        'Augmented Lagrangian': {
            'Subproblem Step Type': 'Line Search',
            'Penalty Parameter Growth Factor': 1.5,
            'Print Intermediate Optimization History': True,
            'Subproblem Iteration Limit': 10
        }},
    'Status Test': {
        'Gradient Tolerance': 1e-2,
<<<<<<< HEAD
        'Step Tolerance': 1e-5,
        'Iteration Limit': 20}
=======
        'Step Tolerance': 1e-2,
        'Constraint Tolerance': 1e-3,
        'Iteration Limit': 20
    }
>>>>>>> a0e695fa
}
params = ROL.ParameterList(params_dict, "Parameters")
problem = ROL.OptimizationProblem(J, q, econ=econ, emul=emul)
solver = ROL.OptimizationSolver(problem, params)
solver.solve()
print(vol.value(q, None) - initial_vol)<|MERGE_RESOLUTION|>--- conflicted
+++ resolved
@@ -82,15 +82,10 @@
         }},
     'Status Test': {
         'Gradient Tolerance': 1e-2,
-<<<<<<< HEAD
-        'Step Tolerance': 1e-5,
-        'Iteration Limit': 20}
-=======
         'Step Tolerance': 1e-2,
         'Constraint Tolerance': 1e-3,
         'Iteration Limit': 20
     }
->>>>>>> a0e695fa
 }
 params = ROL.ParameterList(params_dict, "Parameters")
 problem = ROL.OptimizationProblem(J, q, econ=econ, emul=emul)
