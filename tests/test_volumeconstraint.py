--- conflicted
+++ resolved
@@ -92,11 +92,7 @@
     itlimsub = 15
 
     # Volume constraint
-<<<<<<< HEAD
-    vol = fsz.LevelsetFunctional(fd.Constant(1.0), Q, scale=1)
-=======
     vol = fsz.LevelsetFunctional(fd.Constant(1.0), Q)
->>>>>>> ec2fe4c8
     initial_vol = vol.value(q, None)
     econ = fs.EqualityConstraint([vol], target_value=[initial_vol])
     emul = ROL.StdVector(1)
