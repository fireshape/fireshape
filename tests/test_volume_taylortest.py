import pytest
import firedrake as fd
import fireshape as fs
import fireshape.zoo as fsz


def run_taylor_test(Q):
    f = fd.Constant(1.0)

<<<<<<< HEAD
    def run_taylor_test(self, Q, inner):
        f = fd.Constant(1.0)

        x = fs.ControlVector(Q, inner)
        J = fsz.LevelsetFunctional(f, Q)
        """
        move mesh a bit to check that we are not doing the
        taylor test in T=id
        """
        g = x.clone()
        J.gradient(g, x, None)
        x.plus(g)
        J.update(x, None, 1)
=======
    x = fs.ControlVector(Q)
    J = fsz.LevelsetFunctional(f, Q)
    """
    move mesh a bit to check that we are not doing the
    taylor test in T=id
    """
    g = x.clone()
    J.gradient(g, x, None)
    x.plus(g)
    J.update(x, None, 1)

    """ Start taylor test """
    J.gradient(g, x, None)
    res = J.checkGradient(x, g, 5, 1)
    errors = [l[-1] for l in res]
    assert (errors[-1] < 0.11 * errors[-2])
>>>>>>> df6e7cc0

def test_fe():
    n = 100
    mesh = fd.UnitSquareMesh(n, n)

    inner = fs.LaplaceInnerProduct(direct_solve=True)
    Q = fs.FeControlSpace(mesh, inner)
    run_taylor_test(Q)

<<<<<<< HEAD
        Q = fs.FeControlSpace(mesh)
        inner = fs.LaplaceInnerProduct(Q)
        self.run_taylor_test(Q, inner)
=======
def run_fe_mg(order):
    mesh = fd.UnitSquareMesh(10, 10)
>>>>>>> df6e7cc0

    inner = fs.H1InnerProduct(direct_solve=True)
    Q = fs.FeMultiGridControlSpace(mesh, inner, refinements=4, order=order)
    run_taylor_test(Q)

<<<<<<< HEAD
        Q = fs.FeMultiGridControlSpace(mesh, refinements=4, order=order)
        inner = fs.LaplaceInnerProduct(Q)
        self.run_taylor_test(Q, inner)
=======
def test_fe_mg_first_order():
    run_fe_mg(1)
>>>>>>> df6e7cc0

def test_fe_mg_second_order():
    run_fe_mg(2)


if __name__ == '__main__':
    pytest.main()<|MERGE_RESOLUTION|>--- conflicted
+++ resolved
@@ -4,25 +4,10 @@
 import fireshape.zoo as fsz
 
 
-def run_taylor_test(Q):
+def run_taylor_test(Q, inner):
     f = fd.Constant(1.0)
 
-<<<<<<< HEAD
-    def run_taylor_test(self, Q, inner):
-        f = fd.Constant(1.0)
-
-        x = fs.ControlVector(Q, inner)
-        J = fsz.LevelsetFunctional(f, Q)
-        """
-        move mesh a bit to check that we are not doing the
-        taylor test in T=id
-        """
-        g = x.clone()
-        J.gradient(g, x, None)
-        x.plus(g)
-        J.update(x, None, 1)
-=======
-    x = fs.ControlVector(Q)
+    x = fs.ControlVector(Q, inner)
     J = fsz.LevelsetFunctional(f, Q)
     """
     move mesh a bit to check that we are not doing the
@@ -38,37 +23,23 @@
     res = J.checkGradient(x, g, 5, 1)
     errors = [l[-1] for l in res]
     assert (errors[-1] < 0.11 * errors[-2])
->>>>>>> df6e7cc0
 
 def test_fe():
     n = 100
     mesh = fd.UnitSquareMesh(n, n)
 
-    inner = fs.LaplaceInnerProduct(direct_solve=True)
-    Q = fs.FeControlSpace(mesh, inner)
-    run_taylor_test(Q)
+    Q = fs.FeControlSpace(mesh)
+    inner = fs.LaplaceInnerProduct(Q, direct_solve=True)
+    run_taylor_test(Q, inner)
 
-<<<<<<< HEAD
-        Q = fs.FeControlSpace(mesh)
-        inner = fs.LaplaceInnerProduct(Q)
-        self.run_taylor_test(Q, inner)
-=======
 def run_fe_mg(order):
     mesh = fd.UnitSquareMesh(10, 10)
->>>>>>> df6e7cc0
+    Q = fs.FeMultiGridControlSpace(mesh, refinements=4, order=order)
+    inner = fs.LaplaceInnerProduct(Q, direct_solve=True)
+    run_taylor_test(Q, inner)
 
-    inner = fs.H1InnerProduct(direct_solve=True)
-    Q = fs.FeMultiGridControlSpace(mesh, inner, refinements=4, order=order)
-    run_taylor_test(Q)
-
-<<<<<<< HEAD
-        Q = fs.FeMultiGridControlSpace(mesh, refinements=4, order=order)
-        inner = fs.LaplaceInnerProduct(Q)
-        self.run_taylor_test(Q, inner)
-=======
 def test_fe_mg_first_order():
     run_fe_mg(1)
->>>>>>> df6e7cc0
 
 def test_fe_mg_second_order():
     run_fe_mg(2)
