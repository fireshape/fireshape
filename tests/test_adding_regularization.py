--- conflicted
+++ resolved
@@ -1,17 +1,14 @@
+import pytest
 import firedrake as fd
 import fireshape as fs
 import fireshape.zoo as fsz
 
 
-<<<<<<< HEAD
-def run_taylor_tests(mesh, Q, inner):
-=======
 @pytest.mark.parametrize("controlspace_t", [fs.FeControlSpace, fs.FeMultiGridControlSpace])
 @pytest.mark.parametrize("use_extension", [False, True])
 def test_regularization(controlspace_t, use_extension):
     n = 10
     mesh = fd.UnitSquareMesh(n, n)
->>>>>>> bf4843fc
 
     if controlspace_t == fs.FeMultiGridControlSpace:
         Q = fs.FeMultiGridControlSpace(mesh, refinements=1, order=2)
@@ -64,24 +61,4 @@
     check_result(run_taylor_test(J3))
     if isinstance(Q, fs.FeMultiGridControlSpace):
         check_result(run_taylor_test(J4))
-<<<<<<< HEAD
-    check_result(run_taylor_test(Js))
-
-
-def test_with_mg():
-    n = 5
-    mesh = fd.UnitSquareMesh(n, n)
-    Q = fs.FeMultiGridControlSpace(mesh, refinements=1, order=1)
-    inner = fs.LaplaceInnerProduct(Q)
-    run_taylor_tests(mesh, Q, inner)
-
-
-def test_with_boundary_control():
-    n = 10
-    mesh = fd.UnitSquareMesh(n, n)
-    Q = fs.FeBoundaryControlSpace(mesh)
-    inner = fs.SurfaceInnerProduct(Q)
-    run_taylor_tests(mesh, Q, inner)
-=======
-    check_result(run_taylor_test(Js))
->>>>>>> bf4843fc
+    check_result(run_taylor_test(Js))