import firedrake as fd


class InnerProductImpl(object):

    def __init__(self, ls, A):
        self.ls = ls
        self.A = A

    def riesz_map(self, v, out):  # dual to primal
        # expects two firedrake vector objects
        if v.fun is None or out.fun is None:
            self.ls.ksp.solve(v.vec, out.vec)  # Won't do boundary conditions
        self.ls.solve(out.fun, v.fun)

    def eval(self, u, v):  # inner product in primal space
        # expects two firedrake vector objects
        A_u = self.A.createVecLeft()
        self.A.mult(u.vec, A_u)
        return v.vec.dot(A_u)


class InnerProduct(object):

    def __init__(self, fixed_bids=[]):
        self.fixed_bids = fixed_bids
        self.params = self.get_params()

    def get_impl(self, V):
        dim = V.value_size
        if dim == 2:
            zerovector = fd.Constant((0, 0))
        elif dim == 3:
            zerovector = fd.Constant((0, 0, 0))
        else:
            raise NotImplementedError

        a = self.get_weak_form(V)

        nsp = None
        if len(self.fixed_bids) == 0:
            nsp_functions = self.get_nullspace(V)
            if nsp_functions is not None:
                nsp = fd.VectorSpaceBasis(nsp_functions)
                nsp.orthonormalize()

        if len(self.fixed_bids) > 0:
            bc = fd.DirichletBC(V, zerovector, self.fixed_bids)
        else:
            bc = None
        A = fd.assemble(a, mat_type='aij', bcs=bc)

        ls = fd.LinearSolver(A, solver_parameters=self.params, nullspace=nsp,
                             transpose_nullspace=nsp)
        A = fd.as_backend_type(A).mat()
        return InnerProductImpl(ls, A)

    def get_weak_form(self, V):
        raise NotImplementedError

    def get_nullspace(self, V):
        raise NotImplementedError

    def get_params(self):
        return {
<<<<<<< HEAD
            'ksp_solver': 'fcg', 
            'pc_type': 'hypre',
            'ksp_atol': 1e-9,
            'ksp_rtol': 1e-9,
            'ksp_max_it': 100
        }
=======
                'ksp_solver': 'gmres',
                'pc_type': 'lu',
                'pc_factor_mat_solver_package': 'mumps',
                # 'ksp_monitor': True
                }
>>>>>>> 1e7fbf29


class HelmholtzInnerProduct(InnerProduct):

    def get_weak_form(self, V):
        u = fd.TrialFunction(V)
        v = fd.TestFunction(V)
        a = fd.inner(fd.grad(u), fd.grad(v)) * fd.dx \
            + fd.inner(u, v) * fd.dx
        return a


class LaplaceInnerProduct(InnerProduct):

    def get_weak_form(self, V):
        u = fd.TrialFunction(V)
        v = fd.TestFunction(V)
        return fd.inner(fd.grad(u), fd.grad(v)) * fd.dx

    def get_nullspace(self, V):
        dim = V.value_size
        if dim == 2:
            n1 = fd.Function(V).interpolate(fd.Constant((1.0, 0.0)))
            n2 = fd.Function(V).interpolate(fd.Constant((0.0, 1.0)))
            res = [n1, n2]
        elif dim == 3:
            n1 = fd.Function(V).interpolate(fd.Constant((1.0, 0.0, 0.0)))
            n2 = fd.Function(V).interpolate(fd.Constant((0.0, 1.0, 0.0)))
            n3 = fd.Function(V).interpolate(fd.Constant((0.0, 0.0, 1.0)))
            res = [n1, n2, n3]
        else:
            raise NotImplementedError
        return res


class InterpolatingInnerProduct(InnerProduct):

    def __init__(self, inner_product, interp):
        self.interp = interp
        self.inner_product = inner_product

    def riesz_map(self, v, out):
        # temp = interp*v
        # self.inner_product.riesz_map(temp2, ..)
        # return interpT*...
        pass<|MERGE_RESOLUTION|>--- conflicted
+++ resolved
@@ -63,20 +63,11 @@
 
     def get_params(self):
         return {
-<<<<<<< HEAD
-            'ksp_solver': 'fcg', 
-            'pc_type': 'hypre',
-            'ksp_atol': 1e-9,
-            'ksp_rtol': 1e-9,
-            'ksp_max_it': 100
-        }
-=======
                 'ksp_solver': 'gmres',
                 'pc_type': 'lu',
                 'pc_factor_mat_solver_package': 'mumps',
                 # 'ksp_monitor': True
                 }
->>>>>>> 1e7fbf29
 
 
 class HelmholtzInnerProduct(InnerProduct):
