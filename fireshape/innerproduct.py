--- conflicted
+++ resolved
@@ -214,12 +214,9 @@
 
 class ElasticityInnerProduct(UflInnerProduct):
     """Inner product stemming from the linear elasticity equation."""
-<<<<<<< HEAD
     def __init__(self, *args, mu=None, **kwargs):
         self.mu = mu
         super().__init__(*args, **kwargs)
-=======
->>>>>>> ad1ab3f2
 
     def get_mu(self, V):
         W = fd.FunctionSpace(V.mesh(), "CG", 1)
