--- conflicted
+++ resolved
@@ -222,10 +222,6 @@
 
     def get_mu(self, V):
         W = fd.FunctionSpace(V.mesh(), "CG", 1)
-<<<<<<< HEAD
-        bc_fix = fd.DirichletBC(W, 1./100, self.fixed_bids)
-        bc_free = fd.DirichletBC(W, 1., self.free_bids)
-=======
         bcs = []
         if len(self.fixed_bids):
             bcs.append(fd.DirichletBC(W, 1, self.fixed_bids))
@@ -233,7 +229,6 @@
             bcs.append(fd.DirichletBC(W, 10, self.free_bids))
         if len(bcs) == 0:
             bcs = None
->>>>>>> 9430b839
         u = fd.TrialFunction(W)
         v = fd.TestFunction(W)
         a = fd.inner(fd.grad(u), fd.grad(v)) * fd.dx
