import firedrake as fd
import numpy as np
from firedrake.petsc import PETSc


class InnerProduct(object):

    """
    Generic implementation of an inner product.
    """

    def eval(self, u, v):
        """Evaluate inner product in primal space."""
        raise NotImplementedError

    def riesz_map(self, v, out):  # dual to primal
        """
        Compute Riesz representative of v and save it in out.

        Input:
        v: ControlVector, in the dual space
        out: ControlVector, in the primal space
        """
        raise NotImplementedError


class UflInnerProduct(InnerProduct):

    """
    Implementation of an inner product that is build on a
    firedrake.FunctionSpace.  If the ControlSpace is not itselt the
    firedrake.FunctionSpace, then an interpolation matrix between the two is
    necessary.
    """
    def __init__(self, Q, fixed_bids=[], extra_bcs=[], direct_solve=False):
        if isinstance(extra_bcs, fd.DirichletBC):
            extra_bcs = [extra_bcs]
        self.extra_bcs = extra_bcs

        self.direct_solve = direct_solve
        self.fixed_bids = fixed_bids  # fixed parts of bdry
        self.params = self.get_params()  # solver parameters
        self.Q = Q

        """
        V: type fd.FunctionSpace
        I: type PETSc.Mat, interpolation matrix between V and  ControlSpace
        """
        (V, I_interp) = Q.get_space_for_inner()
        self.free_bids = list(
                           V.mesh().topology.exterior_facets.unique_markers)
        for bid in self.fixed_bids:
            self.free_bids.remove(bid)

        # Some weak forms have a nullspace. We import the nullspace if no
        # parts of the bdry are fixed (we assume that a DirichletBC is
        # sufficient to empty the nullspace).
        nsp = None
        if len(self.fixed_bids) == 0:
            nsp_functions = self.get_nullspace(V)
            if nsp_functions is not None:
                nsp = fd.VectorSpaceBasis(nsp_functions)
                nsp.orthonormalize()

        bcs = []
        # impose homogeneous Dirichlet bcs on bdry parts that are fixed.
        if len(self.fixed_bids) > 0:
            dim = V.value_size
            if dim == 2:
                zerovector = fd.Constant((0, 0))
            elif dim == 3:
                zerovector = fd.Constant((0, 0, 0))
            else:
                raise NotImplementedError
            bcs.append(fd.DirichletBC(V, zerovector, self.fixed_bids))

        if len(extra_bcs) > 0:
            bcs += extra_bcs

        if len(bcs) == 0:
            bcs = None

        a = self.get_weak_form(V)
        A = fd.assemble(a, mat_type='aij', bcs=bcs)
        ls = fd.LinearSolver(A, solver_parameters=self.params,
                             nullspace=nsp, transpose_nullspace=nsp)
        self.ls = ls
        self.A = A.petscmat
        self.interpolated = False

        # If the matrix I is passed, replace A with transpose(I)*A*I
        # and set up a ksp solver for self.riesz_map
        if I_interp is not None:
            self.interpolated = True
            ITAI = self.A.PtAP(I_interp)
            from firedrake.petsc import PETSc
            import numpy as np
            zero_rows = []

            # if there are zero-rows, replace them with rows that
            # have 1 on the diagonal entry
            for row in range(*ITAI.getOwnershipRange()):
                (cols, vals) = ITAI.getRow(row)
                valnorm = np.linalg.norm(vals)
                if valnorm < 1e-13:
                    zero_rows.append(row)
            for row in zero_rows:
                ITAI.setValue(row, row, 1.0)
            ITAI.assemble()

            # overwrite the self.A created by get_impl
            self.A = ITAI

            # create ksp solver for self.riesz_map
            Aksp = PETSc.KSP().create(comm=V.comm)
            Aksp.setOperators(ITAI)
            Aksp.setType("preonly")
            Aksp.pc.setType("cholesky")
            Aksp.pc.setFactorSolverType("mumps")
            Aksp.setFromOptions()
            Aksp.setUp()
            self.Aksp = Aksp

    def get_params(self):
        """PETSc parameters to solve linear system."""
        params = {
            'ksp_rtol': 1e-11,
            'ksp_atol': 1e-11,
            'ksp_stol': 1e-16,
            'ksp_type': 'bcgs',
        }
        if self.direct_solve:
            params["pc_type"] = "cholesky"
            params["pc_factor_mat_solver_type"] = "mumps"
        else:
            params["pc_type"] = "hypre"
            params["pc_hypre_type"] = "boomeramg"
        return params

    def get_weak_form(self, V):
        """ Weak formulation of inner product (in UFL)."""
        raise NotImplementedError

    def get_nullspace(self, V):
        """Nullspace of weak formulation of inner product (in UFL)."""
        raise NotImplementedError

    def eval(self, u, v):
        """Evaluate inner product in primal space."""
        A_u = self.A.createVecLeft()
        uvec = u.vec_ro()
        vvec = v.vec_ro()
        self.A.mult(uvec, A_u)
        return vvec.dot(A_u)

    def riesz_map(self, v, out):  # dual to primal
        """
        Compute Riesz representative of v and save it in out.

        Input:
        v: ControlVector, in the dual space
        out: ControlVector, in the primal space
        """
        if self.interpolated:
            self.Aksp.solve(v.vec_ro(), out.vec_wo())
        else:
            self.ls.solve(out.fun, v.fun)


class H1InnerProduct(UflInnerProduct):

    """Inner product on H1. It involves stiffness and mass matrices."""
    def get_weak_form(self, V):
        u = fd.TrialFunction(V)
        v = fd.TestFunction(V)
        a = fd.inner(fd.grad(u), fd.grad(v)) * fd.dx \
            + fd.inner(u, v) * fd.dx
        return a

    def get_nullspace(self, V):
        return None


class LaplaceInnerProduct(UflInnerProduct):
    def __init__(self, *args, mu=fd.Constant(1.0), **kwargs):
        self.mu = mu
        super().__init__(*args, **kwargs)

    """Inner product on H10. It comprises only the stiffness matrix."""
    def get_weak_form(self, V):
        u = fd.TrialFunction(V)
        v = fd.TestFunction(V)
        return self.mu * fd.inner(fd.grad(u), fd.grad(v)) * fd.dx

    def get_nullspace(self, V):
        """This nullspace contains constant functions."""
        dim = V.value_size
        if dim == 2:
            n1 = fd.Function(V).interpolate(fd.Constant((1.0, 0.0)))
            n2 = fd.Function(V).interpolate(fd.Constant((0.0, 1.0)))
            res = [n1, n2]
        elif dim == 3:
            n1 = fd.Function(V).interpolate(fd.Constant((1.0, 0.0, 0.0)))
            n2 = fd.Function(V).interpolate(fd.Constant((0.0, 1.0, 0.0)))
            n3 = fd.Function(V).interpolate(fd.Constant((0.0, 0.0, 1.0)))
            res = [n1, n2, n3]
        else:
            raise NotImplementedError
        return res


class ElasticityInnerProduct(UflInnerProduct):
    """Inner product stemming from the linear elasticity equation."""
    def __init__(self, *args, mu=None, **kwargs):
        self.mu = mu
        super().__init__(*args, **kwargs)

    def get_mu(self, V):
        W = fd.FunctionSpace(V.mesh(), "CG", 1)
        bcs = []
        if len(self.fixed_bids):
            bcs.append(fd.DirichletBC(W, 1, self.fixed_bids))
        if len(self.free_bids):
            bcs.append(fd.DirichletBC(W, 10, self.free_bids))
        if len(bcs) == 0:
            bcs = None
        u = fd.TrialFunction(W)
        v = fd.TestFunction(W)
        a = fd.inner(fd.grad(u), fd.grad(v)) * fd.dx
        b = fd.inner(fd.Constant(0.), v) * fd.dx
        mu = fd.Function(W)
        fd.solve(a == b, mu, bcs=bcs)
        return mu

    def get_weak_form(self, V):
        """
        mu is a spatially varying coefficient in the weak form
        of the elasticity equations. The idea is to make the mesh stiff near
        the boundary that is being deformed.
        """
        if self.mu is None:
            if self.fixed_bids is not None and len(self.fixed_bids) > 0:
                mu = self.get_mu(V)
            else:
                mu = fd.Constant(1.0)
        else:
            mu = self.mu

        u = fd.TrialFunction(V)
        v = fd.TestFunction(V)
        return mu * fd.inner(fd.sym(fd.grad(u)), fd.sym(fd.grad(v))) * fd.dx

    def get_nullspace(self, V):
        """
        This nullspace contains constant functions as well as rotations.
        """
        X = fd.SpatialCoordinate(V.mesh())
        dim = V.value_size
        if dim == 2:
            n1 = fd.Function(V).interpolate(fd.Constant((1.0, 0.0)))
            n2 = fd.Function(V).interpolate(fd.Constant((0.0, 1.0)))
            n3 = fd.Function(V).interpolate(fd.as_vector([X[1], -X[0]]))
            res = [n1, n2, n3]
        elif dim == 3:
            n1 = fd.Function(V).interpolate(fd.Constant((1.0, 0.0, 0.0)))
            n2 = fd.Function(V).interpolate(fd.Constant((0.0, 1.0, 0.0)))
            n3 = fd.Function(V).interpolate(fd.Constant((0.0, 0.0, 1.0)))
            n4 = fd.Function(V).interpolate(fd.as_vector([-X[1], X[0], 0]))
            n5 = fd.Function(V).interpolate(fd.as_vector([-X[2], 0, X[0]]))
            n6 = fd.Function(V).interpolate(fd.as_vector([0, -X[2], X[1]]))
            res = [n1, n2, n3, n4, n5, n6]
        else:
            raise NotImplementedError
        return res


class SurfaceInnerProduct(InnerProduct):

<<<<<<< HEAD
    def __init__(self, Q, fixed_bids=[]):

        self.fixed_bids = fixed_bids

        (V, I_interp) = Q.get_space_for_inner()

        self.free_bids = list(
                           V.mesh().topology.exterior_facets.unique_markers)
        for bid in self.fixed_bids:
            self.free_bids.remove(bid)
        print("free_bids %s" % (self.free_bids))
=======
    def __init__(self, Q, free_bids=["on_boundary"]):
        (V, I_interp) = Q.get_space_for_inner()

        self.free_bids = free_bids
>>>>>>> bf4843fc

        u = fd.TrialFunction(V)
        v = fd.TestFunction(V)

        n = fd.FacetNormal(V.mesh())

        def surf_grad(u):
            return fd.sym(fd.grad(u) - fd.outer(fd.grad(u)*n, n))
        a = (fd.inner(surf_grad(u), surf_grad(v)) + fd.inner(u, v)) * fd.ds
        # petsc doesn't like matrices with zero rows
        a += 1e-10 * fd.inner(u, v) * fd.dx
        A = fd.assemble(a, mat_type="aij")
        A.force_evaluation()
        A = A.petscmat
        tdim = V.mesh().topological_dimension()

<<<<<<< HEAD
        def get_nodes(bid):
            lsize = V.mesh().coordinates.vector().local_size()
            nodes = fd.DirichletBC(V, fd.Constant(tdim * (0,)), int(bid)).nodes
            return nodes[nodes < lsize]

        free_nodes = np.concatenate([get_nodes(bid) for bid in self.free_bids])
        free_dofs = np.concatenate([tdim*free_nodes + i for i in range(tdim)])
        free_dofs = np.unique(np.sort())
=======
        lsize = fd.Function(V).vector().local_size()
        def get_nodes_bc(bc):
            nodes = bc.nodes
            return nodes[nodes < lsize]

        def get_nodes_bid(bid):
            return get_nodes_bc(fd.DirichletBC(V, fd.Constant(tdim * (0,)), bid))

        free_nodes = np.concatenate([get_nodes_bid(bid) for bid in self.free_bids])
        free_dofs = np.concatenate([tdim*free_nodes + i for i in range(tdim)])
        free_dofs = np.unique(np.sort(free_dofs))
>>>>>>> bf4843fc
        self.free_is = PETSc.IS().createGeneral(free_dofs)
        lgr, lgc = A.getLGMap()
        self.global_free_is_row = lgr.applyIS(self.free_is)
        self.global_free_is_col = lgc.applyIS(self.free_is)
        A = A.createSubMatrix(self.global_free_is_row, self.global_free_is_col)
        # A.view()
        A.assemble()
        self.A = A
        Aksp = PETSc.KSP().create()
        Aksp.setOperators(self.A)
        Aksp.setOptionsPrefix("A_")
        opts = PETSc.Options()
        opts["A_ksp_type"] = "cg"
        opts["A_pc_type"] = "hypre"
        opts["A_ksp_atol"] = 1e-10
        opts["A_ksp_rtol"] = 1e-10
        Aksp.setUp()
        Aksp.setFromOptions()
        self.Aksp = Aksp

    def eval(self, u, v):
        usub = u.vec_ro().getSubVector(self.global_free_is_col)
        vsub = v.vec_ro().getSubVector(self.global_free_is_col)
        A_u = self.A.createVecLeft()
        self.A.mult(usub, A_u)
        return vsub.dot(A_u)

    def riesz_map(self, v, out):  # dual to primal
        vsub = v.vec_ro().getSubVector(self.global_free_is_col)
        res = self.A.createVecLeft()
        self.Aksp.solve(vsub, res)
        outvec = out.vec_wo()
        outvec *= 0.
        outvec.setValues(self.global_free_is_col.array, res.array)
        outvec.assemble()<|MERGE_RESOLUTION|>--- conflicted
+++ resolved
@@ -276,24 +276,10 @@
 
 class SurfaceInnerProduct(InnerProduct):
 
-<<<<<<< HEAD
-    def __init__(self, Q, fixed_bids=[]):
-
-        self.fixed_bids = fixed_bids
-
-        (V, I_interp) = Q.get_space_for_inner()
-
-        self.free_bids = list(
-                           V.mesh().topology.exterior_facets.unique_markers)
-        for bid in self.fixed_bids:
-            self.free_bids.remove(bid)
-        print("free_bids %s" % (self.free_bids))
-=======
     def __init__(self, Q, free_bids=["on_boundary"]):
         (V, I_interp) = Q.get_space_for_inner()
 
         self.free_bids = free_bids
->>>>>>> bf4843fc
 
         u = fd.TrialFunction(V)
         v = fd.TestFunction(V)
@@ -310,16 +296,6 @@
         A = A.petscmat
         tdim = V.mesh().topological_dimension()
 
-<<<<<<< HEAD
-        def get_nodes(bid):
-            lsize = V.mesh().coordinates.vector().local_size()
-            nodes = fd.DirichletBC(V, fd.Constant(tdim * (0,)), int(bid)).nodes
-            return nodes[nodes < lsize]
-
-        free_nodes = np.concatenate([get_nodes(bid) for bid in self.free_bids])
-        free_dofs = np.concatenate([tdim*free_nodes + i for i in range(tdim)])
-        free_dofs = np.unique(np.sort())
-=======
         lsize = fd.Function(V).vector().local_size()
         def get_nodes_bc(bc):
             nodes = bc.nodes
@@ -331,7 +307,6 @@
         free_nodes = np.concatenate([get_nodes_bid(bid) for bid in self.free_bids])
         free_dofs = np.concatenate([tdim*free_nodes + i for i in range(tdim)])
         free_dofs = np.unique(np.sort(free_dofs))
->>>>>>> bf4843fc
         self.free_is = PETSc.IS().createGeneral(free_dofs)
         lgr, lgc = A.getLGMap()
         self.global_free_is_row = lgr.applyIS(self.free_is)
