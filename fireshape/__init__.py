--- conflicted
+++ resolved
@@ -2,8 +2,5 @@
 from .innerproduct import *
 from .objective import *
 from .constraint import *
-<<<<<<< HEAD
 from .boundary_extension import *
-=======
-from .gmsh_helpers import *
->>>>>>> 67a42f55
+from .gmsh_helpers import *