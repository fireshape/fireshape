from .innerproduct import InnerProduct
from .boundary_extension import ElasticityExtension
import ROL
import firedrake as fd

__all__ = ["FeControlSpace", "FeMultiGridControlSpace",
           "BsplineControlSpace", "ControlVector", "FeBoundaryControlSpace",
<<<<<<< HEAD
           "FeMultiGridBoundaryControlSpace"]
=======
           "FeMultiGridBoundaryControlSpace", "BsplineBoundaryControlSpace"]
>>>>>>> 9d70f970

# new imports for splines
from firedrake.petsc import PETSc
from functools import reduce
from scipy.interpolate import splev
import numpy as np


class ControlSpace(object):
    """
    ControlSpace is the space of geometric transformations.

    A transformation is identified with a domain using Firedrake.
    In particular, a transformation is converted into a domain by
    interpolating it on a Firedrake Lagrangian finite element space.

    Notational convention:
        self.mesh_r is the initial physical mesh (reference domain)
        self.V_r is a Firedrake vectorial Lagrangian finite element
            space on mesh_r
        self.id is the element of V_r that satisfies id(x) = x for every x
        self.T is the interpolant of a ControlSpace variable in self.V_r
        self.mesh_m is the mesh that corresponds to self.T (moved domain)
        self.V_m is the Firedrake vectorial Lagrangian finite element
            space on mesh_m
        self.inner_product is the inner product of the ControlSpace

    Key idea: solve state and adjoint equations in V_m. Then, compute update
    of mesh_m in V_m, transplant it to V_r, and restrict it to ControlSpace.
    """
    def restrict(self, residual, out):
        """
        Restrict from self.V_r into ControlSpace

        Input:
        residual: fd.Function, is a variable in the dual of self.V_r
        out: ControlVector, is a variable in the dual of ControlSpace
             (overwritten with result)
        """

        raise NotImplementedError

    def interpolate(self, vector, out):
        """
        Interpolate from ControlSpace into self.V_r

        Input:
        vector: ControlVector, is a variable in ControlSpace
        out: fd.Function, is a variable in self.V_r, is overwritten with
             the result
        """

        raise NotImplementedError

    def update_domain(self, q: 'ControlVector'):
        """
        Update the interpolant self.T with q
        """

        self.interpolate(q, self.T)
        self.T += self.id

    def get_zero_vec(self):
        """
        Create the object that stores the data for a ControlVector.

        It returns a fd.Function or a PETSc.Vec.
        It is only used in ControlVector.__init__.
        """

        raise NotImplementedError

    def assign_inner_product(self, inner_product):
        """
        create self.inner_product
        """
        raise NotImplementedError

    def get_space_for_inner(self):
        """
        return the functionspace V to define the inner product on
        and possibly an interpolation matrix I between the finite element
        functions in V and the control functions.
        """
        raise NotImplementedError


class FeControlSpace(ControlSpace):
    """Use self.V_r as actual ControlSpace."""
    def __init__(self, mesh_r):
        # Create mesh_r and V_r
        self.mesh_r = mesh_r
        element = self.mesh_r.coordinates.function_space().ufl_element()
        self.V_r = fd.FunctionSpace(self.mesh_r, element)

        # Create self.id and self.T, self.mesh_m, and self.V_m.
        X = fd.SpatialCoordinate(self.mesh_r)
        self.id = fd.interpolate(X, self.V_r)
        self.T = fd.Function(self.V_r, name="T")
        self.T.assign(self.id)
        self.mesh_m = fd.Mesh(self.T)
        self.V_m = fd.FunctionSpace(self.mesh_m, element)

    def restrict(self, residual, out):
        with residual.dat.vec as vecres:
            with out.fun.dat.vec as vecout:
                vecres.copy(vecout)

    def interpolate(self, vector, out):
        out.assign(vector.fun)

    def get_zero_vec(self):
        fun = fd.Function(self.V_r)
        fun *= 0.
        return fun

    def get_space_for_inner(self):
        return (self.V_r, None)


class FeBoundaryControlSpace(FeControlSpace):

    def __init__(self, mesh_r, fixed_dims=[]):
        super().__init__(mesh_r)
        self.extension = ElasticityExtension(self.V_r, fixed_dims=fixed_dims)

    def restrict(self, residual, out):
        p1 = residual
        p1 *= -1
        self.extension.solve_homogeneous_adjoint(p1, out.fun)
        self.extension.apply_adjoint_action(out.fun, out.fun)
        out.fun -= p1

    def interpolate(self, vector, out):
        self.extension.extend(vector.fun, out)


class FeMultiGridControlSpace(ControlSpace):
    """
    FEControlSpace on given mesh and StateSpace on uniformly refined mesh.

    Use the provided mesh to construct a Lagrangian finite element control
    space. Then, refine the mesh `refinements`-times to construct
    representatives of ControlVectors that are compatible with the state
    space.

    Inputs:
        refinements: type int, number of uniform refinements to perform
                     to obtain the StateSpace mesh.
        order: type int, order of Lagrange basis functions of ControlSpace.

    Note: as of 04.03.2018, 3D is not supported by fd.MeshHierarchy.
    """
    def __init__(self, mesh_r, refinements=1, order=1):
        mh = fd.MeshHierarchy(mesh_r, refinements)
        self.mesh_hierarchy = mh

        # Control space on coarsest mesh
        self.mesh_r_coarse = self.mesh_hierarchy[0]
        self.V_r_coarse = fd.VectorFunctionSpace(self.mesh_r_coarse, "CG",
                                                 order)

        # Create self.id and self.T on refined mesh.
        element = self.V_r_coarse.ufl_element()

        self.intermediate_Ts = []
        for i in range(refinements-1):
            mesh = self.mesh_hierarchy[i+1]
            V = fd.FunctionSpace(mesh, element)
            self.intermediate_Ts.append(fd.Function(V))

        self.mesh_r = self.mesh_hierarchy[-1]
        element = self.V_r_coarse.ufl_element()
        self.V_r = fd.FunctionSpace(self.mesh_r, element)

        X = fd.SpatialCoordinate(self.mesh_r)
        self.id = fd.Function(self.V_r).interpolate(X)
        self.T = fd.Function(self.V_r, name="T")
        self.T.assign(self.id)
        self.mesh_m = fd.Mesh(self.T)
        self.V_m = fd.FunctionSpace(self.mesh_m, element)

    def restrict(self, residual, out):
        Tf = residual
        for Tinter in reversed(self.intermediate_Ts):
            fd.restrict(Tf, Tinter)
            Tf = Tinter
        fd.restrict(Tf, out.fun)

    def interpolate(self, vector, out):
        Tc = vector.fun
        for Tinter in self.intermediate_Ts:
            fd.prolong(Tc, Tinter)
            Tc = Tinter
        fd.prolong(Tc, out)

    def get_zero_vec(self):
        fun = fd.Function(self.V_r_coarse)
        fun *= 0.
        return fun

    def get_space_for_inner(self):
        return (self.V_r_coarse, None)


class FeMultiGridBoundaryControlSpace(FeMultiGridControlSpace):

    def __init__(self, mesh_r, refinements=1, order=1, fixed_dims=[]):
        super().__init__(mesh_r, refinements=refinements, order=order)
        self.extension = ElasticityExtension(self.V_r_coarse, fixed_dims=fixed_dims)

    def restrict(self, residual, out):
        residual_coarse = out.clone()
        super().restrict(residual, residual_coarse)
        p1 = residual_coarse.fun
        p1 *= -1
        self.extension.solve_homogeneous_adjoint(p1, out.fun)
        self.extension.apply_adjoint_action(out.fun, out.fun)
        out.fun -= p1

    def interpolate(self, vector, out):
        self.extension.extend(vector.fun, vector.fun)
        super().interpolate(vector, out)


class BsplineControlSpace(ControlSpace):
    """ConstrolSpace based on cartesian tensorized Bsplines."""
    def __init__(self, mesh, bbox, orders, levels, fixed_dims=[], boundary_regularities=None):
        """
        bbox: a list of tuples describing [(xmin, xmax), (ymin, ymax), ...]
              of a Cartesian grid that extends around the shape to be
              optimised
        orders: describe the orders (one integer per geometric dimension)
                of the tensor-product B-spline basis. A univariate B-spline
                has order "o" if it is a piecewise polynomial of degree
                "o-1". For instance, a hat function is a B-spline of
                order 2 and thus degree 1.
        levels: describe the subdivision levels (one integers per
                geometric dimension) used to construct the knots of
                univariate B-splines
        fixed_dims: dimensions in which the deformation should be zero

        boundary_regularities: how fast the splines go to zero on the boundary for each dimension
                               [0,..,0] means that they don't go to zero
                               [1,..,1] means that they go to zero with C^0 regularity
                               [2,..,2] means that they go to zero with C^1 regularity
        """
        self.boundary_regularities = [o-1 for o in order] if boundary_regularities is None else boundary_regularities 
        # information on B-splines
        self.dim = len(bbox)  # geometric dimension
        self.bbox = bbox
        self.orders = orders
        self.levels = levels
        if isinstance(fixed_dims, int):
            fixed_dims = [fixed_dims]
        self.fixed_dims = fixed_dims
        self.construct_knots()
        self.comm = mesh.mpi_comm()
        # create temporary self.mesh_r and self.V_r to assemble innerproduct
        if self.dim == 2:
            nx = len(self.knots[0]) - 1
            ny = len(self.knots[1]) - 1
            Lx = self.bbox[0][1] - self.bbox[0][0]
            Ly = self.bbox[1][1] - self.bbox[1][0]
            meshloc = fd.RectangleMesh(nx, ny, Lx, Ly, quadrilateral=True,
                                       comm=self.comm)  # quads or triangle?
            # shift in x- and y-direction
            meshloc.coordinates.dat.data[:, 0] += self.bbox[0][0]
            meshloc.coordinates.dat.data[:, 1] += self.bbox[1][0]
            # inner_product.fixed_bids = [1,2,3,4]

        elif self.dim == 3:
            # maybe use extruded meshes, quadrilateral not available
            nx = len(self.knots[0]) - 1
            ny = len(self.knots[1]) - 1
            nz = len(self.knots[2]) - 1
            Lx = self.bbox[0][1] - self.bbox[0][0]
            Ly = self.bbox[1][1] - self.bbox[1][0]
            Lz = self.bbox[2][1] - self.bbox[2][0]
            meshloc = fd.BoxMesh(nx, ny, nz, Lx, Ly, Lz, comm=self.comm)
            # shift in x-, y-, and z-direction
            meshloc.coordinates.dat.data[:, 0] += self.bbox[0][0]
            meshloc.coordinates.dat.data[:, 1] += self.bbox[1][0]
            meshloc.coordinates.dat.data[:, 2] += self.bbox[2][0]
            # inner_product.fixed_bids = [1,2,3,4,5,6]

        self.mesh_r = meshloc
        maxdegree = max(self.orders)-1
        # self.V_r =
        # self.inner_product = inner_product
        # self.inner_product.get_impl(self.V_r, self.FullIFW)

        # is this the proper space?
        self.V_control = fd.VectorFunctionSpace(self.mesh_r, "CG", maxdegree)
        self.I_control = self.build_interpolation_matrix(self.V_control)

        # standard construction of ControlSpace
        self.mesh_r = mesh
        element = fd.VectorElement("CG", mesh.ufl_cell(), maxdegree)
        self.V_r = fd.FunctionSpace(self.mesh_r, element)
        X = fd.SpatialCoordinate(self.mesh_r)
        self.id = fd.Function(self.V_r).interpolate(X)
        self.T = fd.Function(self.V_r, name="T")
        self.T.assign(self.id)
        self.mesh_m = fd.Mesh(self.T)
        self.V_m = fd.FunctionSpace(self.mesh_m, element)

        assert self.dim == self.mesh_r.geometric_dimension()

        # assemble correct interpolation matrix
        self.FullIFW = self.build_interpolation_matrix(self.V_r)

    def construct_knots(self):
        """
        construct self.knots, self.n, self.N

        self.knots is a list of np.arrays (one per geometric dimension)
        each array corresponds to the knots used to define the spline space

        self.n is a list of univariate spline space dimensions
            (one per geometric dim)

        self.N is the dimension of the scalar tensorized spline space
        """
        self.knots = []
        self.n = []
        for dim in range(self.dim):
            order = self.orders[dim]
            level = self.levels[dim]

            assert order >= 1
            # degree = order-1 # splev uses degree, not order
            assert level >= 1  # with level=1 only bdry Bsplines

            knots_01 = np.concatenate((np.zeros((order-1,), dtype=float),
                                       np.linspace(0., 1., 2**level+1),
                                       np.ones((order-1,), dtype=float)))

            (xmin, xmax) = self.bbox[dim]
            knots = (xmax - xmin)*knots_01 + xmin
            self.knots.append(knots)
            # dimension of univariate spline spaces
            # the "-2" is because we want homogeneous Dir bc
            n = len(knots) - order - 2*self.boundary_regularities[dim]
            assert n > 0
            self.n.append(n)

        # dimension of multivariate spline space
        N = reduce(lambda x, y: x*y, self.n)
        self.N = N

    def build_interpolation_matrix(self, V):
        """
        Construct the matrix self.FullIFW.

        The columns of self.FullIFW are the interpolant
        of (vectorial tensorized) Bsplines into V
        """
        # construct list of scalar univariate interpolation matrices
        interp_1d = self.construct_1d_interpolation_matrices(V)
        # construct scalar tensorial interpolation matrix
        IFW = self.construct_kronecker_matrix(interp_1d)
        # interleave self.dim-many IFW matrices among each other
        return self.construct_full_interpolation_matrix(IFW)

    def construct_1d_interpolation_matrices(self, V):
        """
        Create a list of sparse matrices (one per geometric dimension).

        Each matrix has size (M, n[dim]), where M is the dimension of the
        self.V_r.sub(0), and n[dim] is the dimension of the univariate
        spline space associated to the dimth-geometric coordinate.
        The ith column of such a matrix is computed by evaluating the ith
        univariate B-spline on the dimth-geometric coordinate of the dofs
        of self.V_r(0)
        """
        interp_1d = []

        # this code is correct but can be made more beautiful
        # by replacing x_fct with self.id
        x_fct = fd.SpatialCoordinate(self.mesh_r)  # used for x_int
        # compute self.M, x_int will be overwritten below
        x_int = fd.interpolate(x_fct[0], V.sub(0))
        self.M = x_int.vector().size()

        comm = self.comm

        mass_temp = fd.assemble(fd.TrialFunction(V.sub(0)) * fd.TestFunction(V.sub(0)) * fd.dx)
        self.lg_map_fe = mass_temp.petscmat.getLGMap()[0]

        for dim in range(self.dim):

            order = self.orders[dim]
            knots = self.knots[dim]
            n = self.n[dim]

            local_n = n // comm.size + int(comm.rank < (n % comm.size)) # owned part of global problem
            I = PETSc.Mat().create(comm=self.comm)
            I.setType(PETSc.Mat.Type.AIJ)
            lsize = x_int.vector().local_size()
            gsize = x_int.vector().size()
            I.setSizes(((lsize, gsize), (local_n, n)))
            

            I.setUp()
            x_int = fd.interpolate(x_fct[dim], V.sub(0))
            x = x_int.vector().get_local()
            for idx in range(n):
                coeffs = np.zeros(knots.shape, dtype=float)
                coeffs[idx+self.boundary_regularities[dim]] = 1  # idx+1 because we impose hom Dir bc
                degree = order - 1  # splev uses degree, not order
                tck = (knots, coeffs, degree)

                values = splev(x, tck, der=0, ext=1)
                rows = np.where(values != 0)[0].astype(np.int32)
                values = values[rows]
                rows_is = PETSc.IS().createGeneral(rows)
                global_rows_is = self.lg_map_fe.applyIS(rows_is)
                rows = global_rows_is.array
                I.setValues(rows, [idx], values)

            I.assemble()  # lazy strategy for kron
            interp_1d.append(I)

        # from IPython import embed; embed()
        return interp_1d

    def construct_kronecker_matrix(self, interp_1d):
        """
        Construct the tensorized interpolation matrix.

        Do this by computing the kron product of the rows of
        the 1d univariate interpolation matrices.
        In the future, this may be done matrix-free.
        """
        # this is awfully slow in 3D!!!!!!!!!!! (FW: it might not be anymore)

        IFW = PETSc.Mat().create(self.comm)
        IFW.setType(PETSc.Mat.Type.AIJ)

        comm = self.comm
        local_N = self.N // comm.size + int(comm.rank < (self.N % comm.size)) # owned part of global problem
        (lsize, gsize) = interp_1d[0].getSizes()[0]
        IFW.setSizes(((lsize, gsize), (local_N, self.N)))
        IFW.setUp()
        for row in range(lsize):
            row = self.lg_map_fe.apply([row])[0]
            denserows = [A[row, :] for A in interp_1d]
            values = reduce(np.kron, denserows)
            columns = np.where(values != 0)[0].astype(np.int32)
            values = values[columns]
            IFW.setValues([row], columns, values)

        IFW.assemble()
        return IFW

    def construct_full_interpolation_matrix(self, IFW):
        """
        Assemble interpolation matrix for vectorial tensorized spline space.
        """
        # this is THE MOST awfully slow in 3D!!!!!!!!!!!
        FullIFW = PETSc.Mat().create(self.comm)
        FullIFW.setType(PETSc.Mat.Type.AIJ)
        d = self.dim
        free_dims = list(set(range(self.dim))-set(self.fixed_dims))
        dfree = len(free_dims)
        ((lsize, gsize), (lsize_spline, gsize_spline)) = IFW.getSizes()
        FullIFW.setSizes(((d*lsize, d*gsize), (dfree*lsize_spline, dfree*gsize_spline)))
        # BIG TODO: figure out the sparsity pattern
        FullIFW.setUp()

        # this blows up the matrix to do the right thing
        # on vector fields. It's not just a block matrix,
        # but the values are interleaved as this is how
        # firedrake handles vector fields
        for row in range(lsize):
            row = self.lg_map_fe.apply([row])[0]
            (cols, vals) = IFW.getRow(row)
            for j, dim in enumerate(free_dims):
                FullIFW.setValues([d * row + dim],
                                  [dfree * col + j for col in cols],
                                  vals)
        FullIFW.assemble()
        return FullIFW

    def restrict(self, residual, out):
        with residual.dat.vec as w:
            self.FullIFW.multTranspose(w, out.vec_wo())

    def interpolate(self, vector, out):
        with out.dat.vec as w:
            self.FullIFW.mult(vector.vec_ro(), w)

    def get_zero_vec(self):
        vec = self.FullIFW.createVecRight()
        return vec

    def get_space_for_inner(self):
        return (self.V_control, self.I_control)


class BsplineBoundaryControlSpace(BsplineControlSpace):

    def __init__(self, mesh, bbox, orders, levels, fixed_dims=[], boundary_regularities=None):
        super().__init__(mesh, bbox, orders, levels, fixed_dims=fixed_dims, boundary_regularities=boundary_regularities)
        self.extension = ElasticityExtension(self.V_r, fixed_dims=fixed_dims)

    def restrict(self, residual, out):
        residual_smoothed = residual.copy(deepcopy=True)
        p1 = residual
        p1 *= -1
        self.extension.solve_homogeneous_adjoint(p1, residual_smoothed)
        self.extension.apply_adjoint_action(residual_smoothed, residual_smoothed)
        residual_smoothed -= p1
        super().restrict(residual_smoothed, out)

    def interpolate(self, vector, out):
        super().interpolate(vector, out)
        self.extension.extend(out, out)


class ControlVector(ROL.Vector):
    """
    A ControlVector is a variable in the ControlSpace.

    The data of a control vector is a PETSc.vec stored in self.vec.
    If this data corresponds also to a fd.Function, the firedrake wrapper
    around self.vec is stored in self.fun (otherwise, self.fun = None).

    A ControlVector is a ROL.Vector and thus needs the following methods:
    plus, scale, clone, dot, axpy, set.
    """
    def __init__(self, controlspace: ControlSpace, inner_product: InnerProduct,
                 data=None):
        super().__init__()
        self.controlspace = controlspace
        self.inner_product = inner_product

        if data is None:
            data = controlspace.get_zero_vec()

        self.data = data
        if isinstance(data, fd.Function):
            self.fun = data
        else:
            self.fun = None

    def vec_ro(self):
        if isinstance(self.data, fd.Function):
            with self.data.dat.vec_ro as v:
                return v
        else:
            return self.data

    def vec_wo(self):
        if isinstance(self.data, fd.Function):
            with self.data.dat.vec_wo as v:
                return v
        else:
            return self.data

    def plus(self, v):
        vec = self.vec_wo()
        vec += v.vec_ro()

    def scale(self, alpha):
        vec = self.vec_wo()
        vec *= alpha

    def clone(self):
        """
        Returns a zero vector of the same size of self.

        The name of this method is misleading, but it is dictated by ROL.
        """
        res = ControlVector(self.controlspace, self.inner_product)
        # res.set(self)
        return res

    def apply_riesz_map(self):
        """
        Maps this vector into the dual space.
        Overwrites the content.
        """
        self.inner_product.riesz_map(self, self)

    def dot(self, v):
        """Inner product between self and v."""
        return self.inner_product.eval(self, v)

    def norm(self):
        return self.dot(self)

    def axpy(self, alpha, x):
        vec = self.vec_wo()
        vec.axpy(alpha, x.vec_ro())

    def set(self, v):
        vec = self.vec_wo()
        v.vec_ro().copy(vec)

    def __str__(self):
        """String representative, so we can call print(vec)."""
        return self.vec_ro()[:].__str__()<|MERGE_RESOLUTION|>--- conflicted
+++ resolved
@@ -5,11 +5,7 @@
 
 __all__ = ["FeControlSpace", "FeMultiGridControlSpace",
            "BsplineControlSpace", "ControlVector", "FeBoundaryControlSpace",
-<<<<<<< HEAD
-           "FeMultiGridBoundaryControlSpace"]
-=======
            "FeMultiGridBoundaryControlSpace", "BsplineBoundaryControlSpace"]
->>>>>>> 9d70f970
 
 # new imports for splines
 from firedrake.petsc import PETSc
