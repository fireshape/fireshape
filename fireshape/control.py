--- conflicted
+++ resolved
@@ -140,11 +140,7 @@
 
     Note: as of 04.03.2018, 3D is not supported by fd.MeshHierarchy.
     """
-<<<<<<< HEAD
-    def __init__(self, mesh_r, inner_product, refinements=1, order=1):
-=======
     def __init__(self, mesh_r, refinements=1, order=1):
->>>>>>> c1a9d40c
         mh = fd.MeshHierarchy(mesh_r, refinements)
         self.mesh_hierarchy = mh
 
