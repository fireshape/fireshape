from .innerproduct import InnerProduct
import ROL
import firedrake as fd
import firedrake_adjoint as fda

__all__ = ["FeControlSpace", "FeMultiGridControlSpace",
           "BsplineControlSpace", "ControlVector"]

# new imports for splines
from firedrake.petsc import PETSc
from functools import reduce
from scipy.interpolate import splev
import numpy as np


class ControlSpace(object):
    """
    ControlSpace is the space of geometric transformations.

    A transformation is identified with a domain using Firedrake.
    In particular, a transformation is converted into a domain by
    interpolating it on a Firedrake Lagrangian finite element space.

    Notational convention:
        self.mesh_r is the initial physical mesh (reference domain)
        self.V_r is a Firedrake vectorial Lagrangian finite element
            space on mesh_r
        self.id is the element of V_r that satisfies id(x) = x for every x
        self.T is the interpolant of a ControlSpace variable in self.V_r
        self.mesh_m is the mesh that corresponds to self.T (moved domain)
        self.V_m is the Firedrake vectorial Lagrangian finite element
            space on mesh_m
        self.inner_product is the inner product of the ControlSpace

    Key idea: solve state and adjoint equations in V_m. Then, compute update
    of mesh_m in V_m, transplant it to V_r, and restrict it to ControlSpace.
    """

    def restrict(self, residual, out):
        """
        Restrict from self.V_r into ControlSpace

        Input:
        residual: fd.Function, is a variable in the dual of self.V_r
        out: ControlVector, is a variable in the dual of ControlSpace
             (overwritten with result)
        """

        raise NotImplementedError

    def interpolate(self, vector, out):
        """
        Interpolate from ControlSpace into self.V_r

        Input:
        vector: ControlVector, is a variable in ControlSpace
        out: fd.Function, is a variable in self.V_r, is overwritten with
             the result
        """

        raise NotImplementedError

    def update_domain(self, q: 'ControlVector'):
        """
        Update the interpolant self.T with q
        """

        # Check if the new control is different from the last one.  ROL is
        # sometimes a bit strange in that it calls update on the same value
        # more than once, in that case we don't want to solve the PDE over
        # again.

        if not hasattr(self, 'lastq') or self.lastq is None:
            self.lastq = q.clone()
            self.lastq.set(q)
        else:
            self.lastq.axpy(-1., q)
            # calculate l2 norm (faster)
            diff = self.lastq.vec_ro().norm()
            self.lastq.axpy(+1., q)
            if diff < 1e-20:
                return False
            else:
                self.lastq.set(q)
        q.to_coordinatefield(self.T)
        self.T += self.id
        return True

    def get_zero_vec(self):
        """
        Create the object that stores the data for a ControlVector.

        It returns a fd.Function or a PETSc.Vec.
        It is only used in ControlVector.__init__.
        """

        raise NotImplementedError

    def assign_inner_product(self, inner_product):
        """
        create self.inner_product
        """
        raise NotImplementedError

    def get_space_for_inner(self):
        """
        return the functionspace V to define the inner product on
        and possibly an interpolation matrix I between the finite element
        functions in V and the control functions.
        """
        raise NotImplementedError

    def store(self, vec, filename):
        """
        Store the vector to a file to be reused in a later computation
        """
        raise NotImplementedError

    def load(self, vec, filename):
        """
        Load a vector from a file
        """
        raise NotImplementedError


class FeControlSpace(ControlSpace):
    """Use self.V_r as actual ControlSpace."""

    def __init__(self, mesh_r):
        # Create mesh_r and V_r
        self.mesh_r = mesh_r
        element = self.mesh_r.coordinates.function_space().ufl_element()
        self.V_r = fd.FunctionSpace(self.mesh_r, element)

        # Create self.id and self.T, self.mesh_m, and self.V_m.
        X = fd.SpatialCoordinate(self.mesh_r)
        self.id = fd.interpolate(X, self.V_r)
        self.T = fda.Function(self.V_r, name="T")
        self.T.assign(self.id)
        self.mesh_m = fda.Mesh(self.T)
        self.V_m = fd.FunctionSpace(self.mesh_m, element)

    def restrict(self, residual, out):
        with residual.dat.vec as vecres:
            with out.fun.dat.vec as vecout:
                vecres.copy(vecout)

    def interpolate(self, vector, out):
        out.assign(vector.fun)

    def get_zero_vec(self):
        fun = fd.Function(self.V_r)
        fun *= 0.
        return fun

    def get_space_for_inner(self):
        return (self.V_r, None)

    def store(self, vec, filename="control"):
        """
        Store the vector to a file to be reused in a later computation.
        DumbCheckpoint requires that the mesh, FunctionSpace and parallel
        decomposition are identical between store and load.

        """
        with fd.DumbCheckpoint(filename, mode=fd.FILE_CREATE) as chk:
            chk.store(vec.fun, name=filename)

    def load(self, vec, filename="control"):
        """
        Load a vector from a file.
        DumbCheckpoint requires that the mesh, FunctionSpace and parallel
        decomposition are identical between store and load.
        """
        with fd.DumbCheckpoint(filename, mode=fd.FILE_READ) as chk:
            chk.load(vec.fun, name=filename)


class FeMultiGridControlSpace(ControlSpace):
    """
    FEControlSpace on the coarsest mesh of a MeshHierarchy.

    Use the provided mesh hierarchy to construct a new hierarchy with meshes of
    order `order` that then gets deformed. The control lives on the coarse grid
    and is prolonged onto the finer grids. We do this preserve nestedness
    properties, instead of defining the deformation on the finest grid and then
    injecting into coarser grids.

    Inputs:
        mh: type MeshHierarchy
        order: type int, order of Lagrange basis functions of ControlSpace.

    """
<<<<<<< HEAD
=======

    def __init__(self, mesh_r, refinements=1, order=1):
        mh = fd.MeshHierarchy(mesh_r, refinements)
        self.mesh_hierarchy = mh
>>>>>>> ec2fe4c8

    def __init__(self, mh, order=1):
        self.mh_r = mh

        def getV(mesh):
            return fd.VectorFunctionSpace(mesh, "CG", order)
        self.intermediate_Ts = [
            fd.Function(getV(mesh)).interpolate(mesh.coordinates)
            for mesh in mh
        ]
        self.intermediate_Ids = [
            fd.Function(getV(mesh)).interpolate(mesh.coordinates)
            for mesh in mh
        ]
        # to store derivatives on the different levels
        self.intermediate_Rs = [
            T.copy(deepcopy=True) for T in self.intermediate_Ts
        ]

        meshes_transformed = [fda.Mesh(T) for T in self.intermediate_Ts]
        self.mh_m = fd.HierarchyBase(
            meshes_transformed, mh.coarse_to_fine_cells,
            mh.fine_to_coarse_cells,
            refinements_per_level=mh.refinements_per_level, nested=mh.nested
        )

<<<<<<< HEAD
        # Control space on coarsest mesh
        self.mesh_r_coarse = self.mh_r[0]
        self.V_r_coarse = getV(self.mesh_r_coarse)
=======
        # Create self.id and self.T on refined mesh.
        element = self.V_r_coarse.ufl_element()

        self.intermediate_Ts = []
        for i in range(refinements - 1):
            mesh = self.mesh_hierarchy[i + 1]
            V = fd.FunctionSpace(mesh, element)
            self.intermediate_Ts.append(fd.Function(V))
>>>>>>> ec2fe4c8

        self.mesh_r = self.mh_r[-1]
        self.V_r = getV(self.mesh_r)
        self.mesh_m = self.mh_m[-1]
        self.T = self.intermediate_Ts[-1]
        self.V_m = getV(self.mesh_m)
        self.id = self.T.copy(deepcopy=True)

    def restrict(self, residual, out):
        fd.restrict(residual, out.fun)
        rf = residual
        for i in reversed(range(0, len(self.intermediate_Rs)-1)):
            fd.restrict(rf, self.intermediate_Rs[i])
            rf = self.intermediate_Rs[i]
        out.fun.assign(rf)

    def interpolate(self, vector, out):
        Tc = vector.fun
        self.intermediate_Ts[0].assign(self.intermediate_Ids[0] + vector.fun)
        for i in range(1, len(self.intermediate_Ts)):
            fd.prolong(Tc, self.intermediate_Ts[i])
            Tc = self.intermediate_Ts[i]
        out.assign(Tc)

    def get_zero_vec(self):
        fun = fd.Function(self.V_r_coarse)
        fun *= 0.
        return fun

    def get_space_for_inner(self):
        return (self.V_r_coarse, None)

    def store(self, vec, filename="control"):
        """
        Store the vector to a file to be reused in a later computation.
        DumbCheckpoint requires that the mesh, FunctionSpace and parallel
        decomposition are identical between store and load.

        """
        with fd.DumbCheckpoint(filename, mode=fd.FILE_CREATE) as chk:
            chk.store(vec.fun, name=filename)

    def load(self, vec, filename="control"):
        """
        Load a vector from a file.
        DumbCheckpoint requires that the mesh, FunctionSpace and parallel
        decomposition are identical between store and load.
        """
        with fd.DumbCheckpoint(filename, mode=fd.FILE_READ) as chk:
            chk.load(vec.fun, name=filename)


class BsplineControlSpace(ControlSpace):
    """ConstrolSpace based on cartesian tensorized Bsplines."""

    def __init__(self, mesh, bbox, orders, levels, fixed_dims=[],
                 boundary_regularities=None, fe_control_degree=None):
        """
        bbox: a list of tuples describing [(xmin, xmax), (ymin, ymax), ...]
              of a Cartesian grid that extends around the shape to be
              optimised
        orders: describe the orders (one integer per geometric dimension)
                of the tensor-product B-spline basis. A univariate B-spline
                has order "o" if it is a piecewise polynomial of degree
                "o-1". For instance, a hat function is a B-spline of
                order 2 and thus degree 1.
        levels: describe the subdivision levels (one integers per
                geometric dimension) used to construct the knots of
                univariate B-splines
        fixed_dims: dimensions in which the deformation should be zero

        boundary_regularities: how fast the splines go to zero on the boundary
                               for each dimension
                               [0,..,0] : they don't go to zero
                               [1,..,1] : they go to zero with C^0 regularity
                               [2,..,2] : they go to zero with C^1 regularity
<<<<<<< HEAD
=======

        fe_control_degree: degree for the fe interpolation space to use,
                           if none, then uses the degree of the splines
>>>>>>> ec2fe4c8
        """
        self.boundary_regularities = [o - 1 for o in orders] \
            if boundary_regularities is None else boundary_regularities
        # information on B-splines
        self.dim = len(bbox)  # geometric dimension
        self.bbox = bbox
        self.orders = orders
        self.levels = levels
        if isinstance(fixed_dims, int):
            fixed_dims = [fixed_dims]
        self.fixed_dims = fixed_dims
        self.construct_knots()
        self.comm = mesh.mpi_comm()
        # create temporary self.mesh_r and self.V_r to assemble innerproduct
        if self.dim == 2:
            nx = len(self.knots[0]) - 1
            ny = len(self.knots[1]) - 1
            Lx = self.bbox[0][1] - self.bbox[0][0]
            Ly = self.bbox[1][1] - self.bbox[1][0]
            meshloc = fd.RectangleMesh(nx, ny, Lx, Ly, quadrilateral=True,
                                       comm=self.comm)  # quads or triangle?
            # shift in x- and y-direction
            meshloc.coordinates.dat.data[:, 0] += self.bbox[0][0]
            meshloc.coordinates.dat.data[:, 1] += self.bbox[1][0]
            # inner_product.fixed_bids = [1,2,3,4]

        elif self.dim == 3:
            # maybe use extruded meshes, quadrilateral not available
            nx = len(self.knots[0]) - 1
            ny = len(self.knots[1]) - 1
            nz = len(self.knots[2]) - 1
            Lx = self.bbox[0][1] - self.bbox[0][0]
            Ly = self.bbox[1][1] - self.bbox[1][0]
            Lz = self.bbox[2][1] - self.bbox[2][0]
            meshloc = fd.BoxMesh(nx, ny, nz, Lx, Ly, Lz, comm=self.comm)
            # shift in x-, y-, and z-direction
            meshloc.coordinates.dat.data[:, 0] += self.bbox[0][0]
            meshloc.coordinates.dat.data[:, 1] += self.bbox[1][0]
            meshloc.coordinates.dat.data[:, 2] += self.bbox[2][0]
            # inner_product.fixed_bids = [1,2,3,4,5,6]

        self.mesh_r = meshloc
        maxdegree = max(self.orders) - 1
<<<<<<< HEAD
=======
        if fe_control_degree is None:
            fe_control_degree = maxdegree
>>>>>>> ec2fe4c8
        # self.V_r =
        # self.inner_product = inner_product
        # self.inner_product.get_impl(self.V_r, self.FullIFW)

        # is this the proper space?
        self.V_control = fd.VectorFunctionSpace(self.mesh_r, "CG", fe_control_degree)
        self.I_control = self.build_interpolation_matrix(self.V_control)

        # standard construction of ControlSpace
        self.mesh_r = mesh
        element = fd.VectorElement("CG", mesh.ufl_cell(), fe_control_degree)
        self.V_r = fd.FunctionSpace(self.mesh_r, element)
        X = fd.SpatialCoordinate(self.mesh_r)
        self.id = fd.Function(self.V_r).interpolate(X)
        self.T = fd.Function(self.V_r, name="T")
        self.T.assign(self.id)
        self.mesh_m = fda.Mesh(self.T)
        self.V_m = fd.FunctionSpace(self.mesh_m, element)

        assert self.dim == self.mesh_r.geometric_dimension()

        # assemble correct interpolation matrix
        self.FullIFW = self.build_interpolation_matrix(self.V_r)

    def construct_knots(self):
        """
        construct self.knots, self.n, self.N

        self.knots is a list of np.arrays (one per geometric dimension)
        each array corresponds to the knots used to define the spline space

        self.n is a list of univariate spline space dimensions
            (one per geometric dim)

        self.N is the dimension of the scalar tensorized spline space
        """
        self.knots = []
        self.n = []
        for dim in range(self.dim):
            order = self.orders[dim]
            level = self.levels[dim]

            assert order >= 1
            # degree = order-1 # splev uses degree, not order
            assert level >= 1  # with level=1 only bdry Bsplines

            knots_01 = np.concatenate((np.zeros((order - 1,), dtype=float),
                                       np.linspace(0., 1., 2**level + 1),
                                       np.ones((order - 1,), dtype=float)))

            (xmin, xmax) = self.bbox[dim]
            knots = (xmax - xmin) * knots_01 + xmin
            self.knots.append(knots)
            # dimension of univariate spline spaces
            # the "-2" is because we want homogeneous Dir bc
            n = len(knots) - order - 2 * self.boundary_regularities[dim]
            assert n > 0
            self.n.append(n)

        # dimension of multivariate spline space
        N = reduce(lambda x, y: x * y, self.n)
        self.N = N

    def build_interpolation_matrix(self, V):
        """
        Construct the matrix self.FullIFW.

        The columns of self.FullIFW are the interpolant
        of (vectorial tensorized) Bsplines into V
        """
        # construct list of scalar univariate interpolation matrices
        interp_1d = self.construct_1d_interpolation_matrices(V)
        # construct scalar tensorial interpolation matrix
        IFW = self.construct_kronecker_matrix(interp_1d)
        # interleave self.dim-many IFW matrices among each other
        return self.construct_full_interpolation_matrix(IFW)

    def construct_1d_interpolation_matrices(self, V):
        """
        Create a list of sparse matrices (one per geometric dimension).

        Each matrix has size (M, n[dim]), where M is the dimension of the
        self.V_r.sub(0), and n[dim] is the dimension of the univariate
        spline space associated to the dimth-geometric coordinate.
        The ith column of such a matrix is computed by evaluating the ith
        univariate B-spline on the dimth-geometric coordinate of the dofs
        of self.V_r(0)
        """
        interp_1d = []

        # this code is correct but can be made more beautiful
        # by replacing x_fct with self.id
        x_fct = fd.SpatialCoordinate(self.mesh_r)  # used for x_int
        # compute self.M, x_int will be overwritten below
        x_int = fd.interpolate(x_fct[0], V.sub(0))
        self.M = x_int.vector().size()

        comm = self.comm

        u, v = fd.TrialFunction(V.sub(0)), fd.TestFunction(V.sub(0))
        mass_temp = fd.assemble(u * v * fd.dx)
        self.lg_map_fe = mass_temp.petscmat.getLGMap()[0]

        for dim in range(self.dim):

            order = self.orders[dim]
            knots = self.knots[dim]
            n = self.n[dim]

            # owned part of global problem
            local_n = n // comm.size + int(comm.rank < (n % comm.size))
            I = PETSc.Mat().create(comm=self.comm)
            I.setType(PETSc.Mat.Type.AIJ)
            lsize = x_int.vector().local_size()
            gsize = x_int.vector().size()
            I.setSizes(((lsize, gsize), (local_n, n)))

            I.setUp()
            x_int = fd.interpolate(x_fct[dim], V.sub(0))
            x = x_int.vector().get_local()
            for idx in range(n):
                coeffs = np.zeros(knots.shape, dtype=float)

                # impose boundary regularity
                coeffs[idx + self.boundary_regularities[dim]] = 1
                degree = order - 1  # splev uses degree, not order
                tck = (knots, coeffs, degree)

                values = splev(x, tck, der=0, ext=1)
                rows = np.where(values != 0)[0].astype(np.int32)
                values = values[rows]
                rows_is = PETSc.IS().createGeneral(rows)
                global_rows_is = self.lg_map_fe.applyIS(rows_is)
                rows = global_rows_is.array
                I.setValues(rows, [idx], values)

            I.assemble()  # lazy strategy for kron
            interp_1d.append(I)

        # from IPython import embed; embed()
        return interp_1d

    def construct_kronecker_matrix(self, interp_1d):
        """
        Construct the tensorized interpolation matrix.

        Do this by computing the kron product of the rows of
        the 1d univariate interpolation matrices.
        In the future, this may be done matrix-free.
        """
        # this is awfully slow in 3D!!!!!!!!!!! (FW: it might not be anymore)

        IFW = PETSc.Mat().create(self.comm)
        IFW.setType(PETSc.Mat.Type.AIJ)

        comm = self.comm
        # owned part of global problem
        local_N = self.N // comm.size + int(comm.rank < (self.N % comm.size))
        (lsize, gsize) = interp_1d[0].getSizes()[0]
        IFW.setSizes(((lsize, gsize), (local_N, self.N)))
        IFW.setUp()
        for row in range(lsize):
            row = self.lg_map_fe.apply([row])[0]
            denserows = [A[row, :] for A in interp_1d]
            values = reduce(np.kron, denserows)
            columns = np.where(values != 0)[0].astype(np.int32)
            values = values[columns]
            IFW.setValues([row], columns, values)

        IFW.assemble()
        return IFW

    def construct_full_interpolation_matrix(self, IFW):
        """
        Assemble interpolation matrix for vectorial tensorized spline space.
        """
        # this is THE MOST awfully slow in 3D!!!!!!!!!!!
        FullIFW = PETSc.Mat().create(self.comm)
        FullIFW.setType(PETSc.Mat.Type.AIJ)
        d = self.dim
        free_dims = list(set(range(self.dim)) - set(self.fixed_dims))
        dfree = len(free_dims)
        ((lsize, gsize), (lsize_spline, gsize_spline)) = IFW.getSizes()

        FullIFW.setSizes(((d * lsize, d * gsize),
                          (dfree * lsize_spline, dfree * gsize_spline)))
        # BIG TODO: figure out the sparsity pattern
        FullIFW.setUp()

        # this blows up the matrix to do the right thing
        # on vector fields. It's not just a block matrix,
        # but the values are interleaved as this is how
        # firedrake handles vector fields
        for row in range(lsize):
            row = self.lg_map_fe.apply([row])[0]
            (cols, vals) = IFW.getRow(row)
            for j, dim in enumerate(free_dims):
                FullIFW.setValues([d * row + dim],
                                  [dfree * col + j for col in cols],
                                  vals)
        FullIFW.assemble()
        return FullIFW

    def restrict(self, residual, out):
        with residual.dat.vec as w:
            self.FullIFW.multTranspose(w, out.vec_wo())

    def interpolate(self, vector, out):
        with out.dat.vec as w:
            self.FullIFW.mult(vector.vec_ro(), w)

    def get_zero_vec(self):
        vec = self.FullIFW.createVecRight()
        return vec

    def get_space_for_inner(self):
        return (self.V_control, self.I_control)

    def visualize_control(self, q, out):
        with out.dat.vec_wo as outp:
            self.I_control.mult(q.vec_wo(), outp)

    def store(self, vec, filename="control.dat"):
        """
        Store the vector to a file to be reused in a later computation.
        DumbCheckpoint requires that the mesh, FunctionSpace and parallel
        decomposition are identical between store and load.

        """
        viewer = PETSc.Viewer().createBinary(filename, mode="w")
        viewer.view(vec.vec_ro())

    def load(self, vec, filename="control.dat"):
        """
        Load a vector from a file.
        DumbCheckpoint requires that the mesh, FunctionSpace and parallel
        decomposition are identical between store and load.
        """
        viewer = PETSc.Viewer().createBinary(filename, mode="r")
        vec.vec_wo().load(viewer)


class ControlVector(ROL.Vector):
    """
    A ControlVector is a variable in the ControlSpace.

    The data of a control vector is a PETSc.vec stored in self.vec.
    If this data corresponds also to a fd.Function, the firedrake wrapper
    around self.vec is stored in self.fun (otherwise, self.fun = None).

    A ControlVector is a ROL.Vector and thus needs the following methods:
    plus, scale, clone, dot, axpy, set.
    """

    def __init__(self, controlspace: ControlSpace, inner_product: InnerProduct,
                 data=None, boundary_extension=None):
        super().__init__()
        self.controlspace = controlspace
        self.inner_product = inner_product
        self.boundary_extension = boundary_extension

        if data is None:
            data = controlspace.get_zero_vec()

        self.data = data
        if isinstance(data, fd.Function):
            self.fun = data
        else:
            self.fun = None

    def from_first_derivative(self, fe_deriv):
        if self.boundary_extension is not None:
            residual_smoothed = fe_deriv.copy(deepcopy=True)
            p1 = fe_deriv
            p1 *= -1
            self.boundary_extension.solve_homogeneous_adjoint(
                p1, residual_smoothed)
            self.boundary_extension.apply_adjoint_action(
                residual_smoothed, residual_smoothed)
            residual_smoothed -= p1
            self.controlspace.restrict(residual_smoothed, self)
        else:
            self.controlspace.restrict(fe_deriv, self)

    def to_coordinatefield(self, out):
        self.controlspace.interpolate(self, out)
        if self.boundary_extension is not None:
            self.boundary_extension.extend(out, out)

    def apply_riesz_map(self):
        """
        Maps this vector into the dual space.
        Overwrites the content.
        """
        self.inner_product.riesz_map(self, self)

    def vec_ro(self):
        if isinstance(self.data, fd.Function):
            with self.data.dat.vec_ro as v:
                return v
        else:
            return self.data

    def vec_wo(self):
        if isinstance(self.data, fd.Function):
            with self.data.dat.vec_wo as v:
                return v
        else:
            return self.data

    def plus(self, v):
        vec = self.vec_wo()
        vec += v.vec_ro()

    def scale(self, alpha):
        vec = self.vec_wo()
        vec *= alpha

    def clone(self):
        """
        Returns a zero vector of the same size of self.

        The name of this method is misleading, but it is dictated by ROL.
        """
        res = ControlVector(self.controlspace, self.inner_product,
                            boundary_extension=self.boundary_extension)
        # res.set(self)
        return res

    def dot(self, v):
        """Inner product between self and v."""
        return self.inner_product.eval(self, v)

    def norm(self):
        return self.dot(self)

    def axpy(self, alpha, x):
        vec = self.vec_wo()
        vec.axpy(alpha, x.vec_ro())

    def set(self, v):
        vec = self.vec_wo()
        v.vec_ro().copy(vec)

    def __str__(self):
        """String representative, so we can call print(vec)."""
        return self.vec_ro()[:].__str__()<|MERGE_RESOLUTION|>--- conflicted
+++ resolved
@@ -191,13 +191,6 @@
         order: type int, order of Lagrange basis functions of ControlSpace.
 
     """
-<<<<<<< HEAD
-=======
-
-    def __init__(self, mesh_r, refinements=1, order=1):
-        mh = fd.MeshHierarchy(mesh_r, refinements)
-        self.mesh_hierarchy = mh
->>>>>>> ec2fe4c8
 
     def __init__(self, mh, order=1):
         self.mh_r = mh
@@ -224,20 +217,9 @@
             refinements_per_level=mh.refinements_per_level, nested=mh.nested
         )
 
-<<<<<<< HEAD
         # Control space on coarsest mesh
         self.mesh_r_coarse = self.mh_r[0]
         self.V_r_coarse = getV(self.mesh_r_coarse)
-=======
-        # Create self.id and self.T on refined mesh.
-        element = self.V_r_coarse.ufl_element()
-
-        self.intermediate_Ts = []
-        for i in range(refinements - 1):
-            mesh = self.mesh_hierarchy[i + 1]
-            V = fd.FunctionSpace(mesh, element)
-            self.intermediate_Ts.append(fd.Function(V))
->>>>>>> ec2fe4c8
 
         self.mesh_r = self.mh_r[-1]
         self.V_r = getV(self.mesh_r)
@@ -314,12 +296,9 @@
                                [0,..,0] : they don't go to zero
                                [1,..,1] : they go to zero with C^0 regularity
                                [2,..,2] : they go to zero with C^1 regularity
-<<<<<<< HEAD
-=======
 
         fe_control_degree: degree for the fe interpolation space to use,
                            if none, then uses the degree of the splines
->>>>>>> ec2fe4c8
         """
         self.boundary_regularities = [o - 1 for o in orders] \
             if boundary_regularities is None else boundary_regularities
@@ -363,11 +342,8 @@
 
         self.mesh_r = meshloc
         maxdegree = max(self.orders) - 1
-<<<<<<< HEAD
-=======
         if fe_control_degree is None:
             fe_control_degree = maxdegree
->>>>>>> ec2fe4c8
         # self.V_r =
         # self.inner_product = inner_product
         # self.inner_product.get_impl(self.V_r, self.FullIFW)
