--- conflicted
+++ resolved
@@ -215,7 +215,7 @@
             T.copy(deepcopy=True) for T in self.intermediate_Ts
         ]
 
-        meshes_transformed = [fda.Mesh(T) for T in self.intermediate_Ts]
+        meshes_transformed = [fd.Mesh(T) for T in self.intermediate_Ts]
         from collections import defaultdict
         for i, m in enumerate(meshes_transformed):
             m._shared_data_cache = defaultdict(dict)
@@ -263,7 +263,6 @@
         fun *= 0.
         return fun
 
-<<<<<<< HEAD
     def get_space_for_inner(self):
         return (self.V_r_scalar, None)
 
@@ -333,7 +332,7 @@
             T.copy(deepcopy=True) for T in self.intermediate_Ts
         ]
 
-        meshes_transformed = [fda.Mesh(T) for T in self.intermediate_Ts]
+        meshes_transformed = [fd.Mesh(T) for T in self.intermediate_Ts]
         from collections import defaultdict
         for i, m in enumerate(meshes_transformed):
             m._shared_data_cache = defaultdict(dict)
@@ -356,14 +355,6 @@
         self.T = self.intermediate_Ts[-1]
         self.id = self.T.copy(deepcopy=True)
         self.V_m = getV(self.mesh_m)
-=======
-        X = fd.SpatialCoordinate(self.mesh_r)
-        self.id = fd.Function(self.V_r).interpolate(X)
-        self.T = fd.Function(self.V_r, name="T")
-        self.T.assign(self.id)
-        self.mesh_m = fd.Mesh(self.T)
-        self.V_m = fd.FunctionSpace(self.mesh_m, element)
->>>>>>> 140a4466
 
     def restrict(self, residual, out):
         rf = residual
