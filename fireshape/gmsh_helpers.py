--- conflicted
+++ resolved
@@ -65,12 +65,7 @@
     else:
         raise SystemError("What are you using if not linux or macOS?!")
 
-<<<<<<< HEAD
 def DiskMesh(clscale, radius=1., **kwargs):
-=======
-
-def DiskMesh(clscale, radius=1.):
->>>>>>> ad1ab3f2
     geo_code = """
 Point(1) = {-0, 0, 0, 1.0};
 Point(2) = {%f, 0, 0, 1.0};
@@ -81,13 +76,8 @@
 Plane Surface(7) = {6};
 Physical Line("Boundary") = {6};
 Physical Surface("Disk") = {7};
-<<<<<<< HEAD
     """ % ((radius,)*2)
     return mesh_from_gmsh_code(geo_code, clscale=clscale, dim=2, **kwargs)
-=======
-    """ % ((radius,) * 2)
-    return mesh_from_gmsh_code(geo_code, clscale=clscale, dim=2)
->>>>>>> ad1ab3f2
 
 
 def SphereMesh(clscale, radius=1.):
